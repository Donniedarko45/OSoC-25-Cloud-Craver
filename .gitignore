--- conflicted
+++ resolved
@@ -1,6 +1,6 @@
 # Byte-compiled / optimized / DLL files
 __pycache__/
-<<<<<<< HEAD
+
 *.py[cod]
 *$py.class
 
@@ -8,7 +8,7 @@
 *.so
 
 # Distribution / packaging
-=======
+
 *.pyc
 *.py[cod]
 *.pyo
@@ -22,8 +22,6 @@
 venv/
 ENV/
 env.bak/
-venv.bak/
->>>>>>> e519cb87
 .Python
 
 # Distribution and packaging
@@ -45,7 +43,7 @@
 .installed.cfg
 *.egg
 MANIFEST
-<<<<<<< HEAD
+
 
 # PyInstaller
 #  Usually these files are written by a python script from a template
@@ -57,8 +55,7 @@
 pip-log.txt
 pip-delete-this-directory.txt
 
-# Unit test / coverage reports
-=======
+
 *.manifest
 *.spec
 
@@ -68,8 +65,6 @@
 pip-log.txt
 pip-delete-this-directory.txt
 
-# Coverage and testing
->>>>>>> e519cb87
 htmlcov/
 .tox/
 .nox/
@@ -88,10 +83,9 @@
 *.pot
 
 # Django stuff:
-<<<<<<< HEAD
+
 *.log
-=======
->>>>>>> e519cb87
+
 local_settings.py
 db.sqlite3
 db.sqlite3-journal
@@ -120,7 +114,7 @@
 .python-version
 
 # pipenv
-<<<<<<< HEAD
+
 #   According to pypa/pipenv#598, it is recommended to include Pipfile.lock in version control.
 #   However, in case of collaboration, if having platform-specific dependencies or dependencies
 #   having no cross-platform support, pipenv may install dependencies that don't work, or not
@@ -147,7 +141,6 @@
 venv.bak/
 
 # Spyder project settings
-=======
 # Pipfile.lock
 
 # poetry
@@ -168,7 +161,6 @@
 *.sage.py
 
 # Spyder
->>>>>>> e519cb87
 .spyderproject
 .spyproject
 
@@ -192,7 +184,6 @@
 # Pyre type checker
 .pyre/
 
-<<<<<<< HEAD
 # Cloud Craver specific configuration files that should not be tracked
 src/config/local_settings.toml
 src/config/.secrets.toml
@@ -230,7 +221,7 @@
 .Trashes
 ehthumbs.db
 Thumbs.db
-=======
+
 # pytype static analyzer
 .pytype/
 
@@ -257,4 +248,3 @@
 *.log
 local_settings.py
 **/.terraform/
->>>>>>> e519cb87
